#
# Python support
#

# Add python modules
kwiver_add_python_module( ${CMAKE_CURRENT_SOURCE_DIR}/helpers.py
  vital/tests
  helpers )

kwiver_add_python_module( ${CMAKE_CURRENT_SOURCE_DIR}/test_algo_convert_image.py
  vital/tests
  test_algo_convert_image )

<<<<<<< HEAD
kwiver_add_python_module( ${CMAKE_CURRENT_SOURCE_DIR}/test_apm.py
  vital/tests
  test_apm )

kwiver_add_python_module( ${CMAKE_CURRENT_SOURCE_DIR}/test_camera.py
  vital/tests
  test_camera )

=======
>>>>>>> 37f0071b
kwiver_add_python_module( ${CMAKE_CURRENT_SOURCE_DIR}/test_camera_intrinsics.py
  vital/tests
  test_camera_intrinsics )

kwiver_add_python_module( ${CMAKE_CURRENT_SOURCE_DIR}/test_camera_map.py
  vital/tests
  test_camera_map )

kwiver_add_python_module( ${CMAKE_CURRENT_SOURCE_DIR}/test_color.py
  vital/tests
  test_color )

kwiver_add_python_module( ${CMAKE_CURRENT_SOURCE_DIR}/test_config_block.py
  vital/tests
  test_config_block )

kwiver_add_python_module( ${CMAKE_CURRENT_SOURCE_DIR}/test_covariance.py
  vital/tests
  test_covariance )

kwiver_add_python_module( ${CMAKE_CURRENT_SOURCE_DIR}/test_descriptor.py
  vital/tests
  test_descriptor )

kwiver_add_python_module( ${CMAKE_CURRENT_SOURCE_DIR}/test_eigen_numpy.py
  vital/tests
  test_eigen_numpy )

kwiver_add_python_module( ${CMAKE_CURRENT_SOURCE_DIR}/test_feature.py
  vital/tests
  test_feature )

kwiver_add_python_module( ${CMAKE_CURRENT_SOURCE_DIR}/test_find_vital_library.py
  vital/tests
  test_find_vital_library )

kwiver_add_python_module( ${CMAKE_CURRENT_SOURCE_DIR}/test_homography.py
  vital/tests
  test_homography )

kwiver_add_python_module( ${CMAKE_CURRENT_SOURCE_DIR}/test_image.py
  vital/tests
  test_image )

kwiver_add_python_module( ${CMAKE_CURRENT_SOURCE_DIR}/test_image_container.py
  vital/tests
  test_image_container )

kwiver_add_python_module( ${CMAKE_CURRENT_SOURCE_DIR}/test_landmark.py
  vital/tests
  test_landmark )

kwiver_add_python_module( ${CMAKE_CURRENT_SOURCE_DIR}/test_rotation.py
  vital/tests
  test_rotation )

kwiver_add_python_module( ${CMAKE_CURRENT_SOURCE_DIR}/test_similarity.py
  vital/tests
  test_similarity )

kwiver_add_python_module( ${CMAKE_CURRENT_SOURCE_DIR}/test_track.py
  vital/tests
  test_track )

kwiver_add_python_module( ${CMAKE_CURRENT_SOURCE_DIR}/test_track_set.py
  vital/tests
  test_track_set )

kwiver_add_python_module( ${CMAKE_CURRENT_SOURCE_DIR}/test_track_state.py
  vital/tests
  test_track_state )

kwiver_add_python_module( ${CMAKE_CURRENT_SOURCE_DIR}/__init__.py
  vital/tests
  __init__ )<|MERGE_RESOLUTION|>--- conflicted
+++ resolved
@@ -11,17 +11,10 @@
   vital/tests
   test_algo_convert_image )
 
-<<<<<<< HEAD
-kwiver_add_python_module( ${CMAKE_CURRENT_SOURCE_DIR}/test_apm.py
-  vital/tests
-  test_apm )
-
 kwiver_add_python_module( ${CMAKE_CURRENT_SOURCE_DIR}/test_camera.py
   vital/tests
   test_camera )
 
-=======
->>>>>>> 37f0071b
 kwiver_add_python_module( ${CMAKE_CURRENT_SOURCE_DIR}/test_camera_intrinsics.py
   vital/tests
   test_camera_intrinsics )
