--- conflicted
+++ resolved
@@ -191,29 +191,17 @@
     auto sel_set = kwiver::vital_c::DOBJ_SET_SPTR_CACHE.get( obj )->select( thresh );
 
     // select to get vector
-<<<<<<< HEAD
-    *output = (vital_detected_object_t**) malloc( sizeof( vital_detected_object_t* ) * sel_set.size() );
-    *length = sel_set.size();
-=======
     *output = (vital_detected_object_t**) malloc( sizeof( vital_detected_object_t* ) * sel_set->size() );
     *length = sel_set->size();
->>>>>>> d8807aa5
 
     auto ie = sel_set->cend();
     size_t i = 0;
     for ( auto ix = sel_set->cbegin(); ix != ie; ++ix )
     {
-<<<<<<< HEAD
-      kwiver::vital_c::DOBJ_SPTR_CACHE.store( sel_set[i] );
-      (*output)[i] = reinterpret_cast< vital_detected_object_t* >( sel_set[i].get() );
-    }
-  );
-=======
       kwiver::vital_c::DOBJ_SPTR_CACHE.store( *ix );
       (*output)[i] = reinterpret_cast< vital_detected_object_t* >( (*ix).get() );
     }
     );
->>>>>>> d8807aa5
 }
 
 
@@ -230,25 +218,15 @@
     auto sel_set = kwiver::vital_c::DOBJ_SET_SPTR_CACHE.get( obj )->select( std::string (class_name), thresh );
 
     // select to get vector
-<<<<<<< HEAD
-    *output = (vital_detected_object_t**) malloc( sizeof( vital_detected_object_t* ) * sel_set.size() );
-    *length = sel_set.size();
-=======
     *output = (vital_detected_object_t**) malloc( sizeof( vital_detected_object_t* ) * sel_set->size() );
     *length = sel_set->size();
->>>>>>> d8807aa5
 
     auto ie = sel_set->cend();
     size_t i = 0;
     for ( auto ix = sel_set->cbegin(); ix != ie; ++ix )
     {
-<<<<<<< HEAD
-      kwiver::vital_c::DOBJ_SPTR_CACHE.store( sel_set[i] );
-      (*output)[i] = reinterpret_cast< vital_detected_object_t* >( sel_set[i].get() );
-=======
       kwiver::vital_c::DOBJ_SPTR_CACHE.store( *ix );
       (*output)[i] = reinterpret_cast< vital_detected_object_t* >( (*ix).get() );
->>>>>>> d8807aa5
     }
   );
 }