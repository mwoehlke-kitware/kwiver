--- conflicted
+++ resolved
@@ -51,13 +51,8 @@
 void
 triangulate_landmarks
 ::triangulate(vital::camera_map_sptr cameras,
-<<<<<<< HEAD
-  vital::track_map_t tracks,
-  vital::landmark_map_sptr& landmarks) const
-=======
               vital::track_map_t tracks,
               vital::landmark_map_sptr& landmarks) const
->>>>>>> ef08d007
 {
   std::vector<track_sptr> track_vec(tracks.size());
   size_t i = 0;
