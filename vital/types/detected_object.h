--- conflicted
+++ resolved
@@ -75,15 +75,13 @@
 class VITAL_EXPORT detected_object
 {
 public:
-<<<<<<< HEAD
+
   typedef std::vector< detected_object_sptr > vector_t;
   typedef descriptor_dynamic< double > descriptor_t;
   typedef std::shared_ptr< descriptor_t > descriptor_sptr;
   typedef std::shared_ptr< bounding_box_d > bounding_box_sptr;
 
 
-=======
->>>>>>> d8807aa5
   /**
    * @brief Create detected object with bounding box and other attributes.
    *
