/*ckwg +29
 * Copyright 2012 by Kitware, Inc.
 * All rights reserved.
 *
 * Redistribution and use in source and binary forms, with or without
 * modification, are permitted provided that the following conditions are met:
 *
 *  * Redistributions of source code must retain the above copyright notice,
 *    this list of conditions and the following disclaimer.
 *
 *  * Redistributions in binary form must reproduce the above copyright notice,
 *    this list of conditions and the following disclaimer in the documentation
 *    and/or other materials provided with the distribution.
 *
 *  * Neither name of Kitware, Inc. nor the names of any contributors may be used
 *    to endorse or promote products derived from this software without specific
 *    prior written permission.
 *
 * THIS SOFTWARE IS PROVIDED BY THE COPYRIGHT HOLDERS AND CONTRIBUTORS ``AS IS''
 * AND ANY EXPRESS OR IMPLIED WARRANTIES, INCLUDING, BUT NOT LIMITED TO, THE
 * IMPLIED WARRANTIES OF MERCHANTABILITY AND FITNESS FOR A PARTICULAR PURPOSE
 * ARE DISCLAIMED. IN NO EVENT SHALL THE AUTHORS OR CONTRIBUTORS BE LIABLE FOR
 * ANY DIRECT, INDIRECT, INCIDENTAL, SPECIAL, EXEMPLARY, OR CONSEQUENTIAL
 * DAMAGES (INCLUDING, BUT NOT LIMITED TO, PROCUREMENT OF SUBSTITUTE GOODS OR
 * SERVICES; LOSS OF USE, DATA, OR PROFITS; OR BUSINESS INTERRUPTION) HOWEVER
 * CAUSED AND ON ANY THEORY OF LIABILITY, WHETHER IN CONTRACT, STRICT LIABILITY,
 * OR TORT (INCLUDING NEGLIGENCE OR OTHERWISE) ARISING IN ANY WAY OUT OF THE USE
 * OF THIS SOFTWARE, EVEN IF ADVISED OF THE POSSIBILITY OF SUCH DAMAGE.
 */

#ifndef SPROKIT_PYTHON_UTIL_PYTHON_EXCEPTIONS_H
#define SPROKIT_PYTHON_UTIL_PYTHON_EXCEPTIONS_H

<<<<<<< HEAD
=======
#include <sprokit/python/util/pybind11.h>
>>>>>>> c575db28
#include <sprokit/python/util/sprokit_python_util_export.h>

namespace sprokit {
namespace python {

/// \todo More useful output?

#define SPROKIT_PYTHON_HANDLE_EXCEPTION(call)                     \
  try                                                             \
  {                                                               \
    call;                                                         \
  }                                                               \
  catch (pybind11::error_already_set const& e)                    \
  {                                                               \
    auto logger = kwiver::vital::get_logger("python_exceptions"); \
    LOG_WARN(logger, "Ignore Python Exception:\n" << e.what());   \
    sprokit::python::python_print_exception();                    \
                                                                  \
    throw;                                                        \
  }

#define SPROKIT_PYTHON_IGNORE_EXCEPTION(call)                     \
  try                                                             \
  {                                                               \
    call;                                                         \
  }                                                               \
  catch (pybind11::error_already_set const& e)                    \
  {                                                               \
    auto logger = kwiver::vital::get_logger("python_exceptions"); \
    LOG_WARN(logger, "Ignore Python Exception:\n" << e.what());   \
    sprokit::python::python_print_exception();                    \
  }

#define SPROKIT_PYTHON_TRANSLATE_EXCEPTION(call)                  \
  try                                                             \
  {                                                               \
    call;                                                         \
  }                                                               \
  catch (std::exception const& e)                                 \
  {                                                               \
<<<<<<< HEAD
    sprokit::python::python_gil const gil;                        \
                                                                  \
    (void)gil;                                                    \
                                                                  \
=======
    sprokit::python::gil_scoped_acquire acquire;                  \
    (void)acquire;                                                \
>>>>>>> c575db28
    PyErr_SetString(PyExc_RuntimeError, e.what());                \
                                                                  \
    throw;                                                        \
  }

SPROKIT_PYTHON_UTIL_EXPORT void python_print_exception();

}
}

#endif // SPROKIT_PYTHON_UTIL_PYTHON_EXCEPTIONS_H<|MERGE_RESOLUTION|>--- conflicted
+++ resolved
@@ -31,10 +31,7 @@
 #ifndef SPROKIT_PYTHON_UTIL_PYTHON_EXCEPTIONS_H
 #define SPROKIT_PYTHON_UTIL_PYTHON_EXCEPTIONS_H
 
-<<<<<<< HEAD
-=======
 #include <sprokit/python/util/pybind11.h>
->>>>>>> c575db28
 #include <sprokit/python/util/sprokit_python_util_export.h>
 
 namespace sprokit {
@@ -75,15 +72,8 @@
   }                                                               \
   catch (std::exception const& e)                                 \
   {                                                               \
-<<<<<<< HEAD
-    sprokit::python::python_gil const gil;                        \
-                                                                  \
-    (void)gil;                                                    \
-                                                                  \
-=======
     sprokit::python::gil_scoped_acquire acquire;                  \
     (void)acquire;                                                \
->>>>>>> c575db28
     PyErr_SetString(PyExc_RuntimeError, e.what());                \
                                                                   \
     throw;                                                        \
