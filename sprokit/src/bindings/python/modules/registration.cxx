--- conflicted
+++ resolved
@@ -51,8 +51,6 @@
   #include <dlfcn.h>
 #endif
 
-<<<<<<< HEAD
-
 // Undefine macros that will double expand in case an definition has a value
 // something like: /usr/lib/x86_64-linux-gnu/libpython2.7.so
 #ifdef linux
@@ -65,11 +63,7 @@
 #define _TO_STRING0(x) _TO_STRING1(x)
 #define _TO_STRING1(x) #x
 
-
-using namespace pybind11;
-=======
 namespace py = pybind11;
->>>>>>> f6b17ba2
 
 static void load();
 static bool is_suppressed();
@@ -201,4 +195,4 @@
 #ifdef _orig_linux
 #define linux _orig_linux
 #undef _orig_linux
-#endif
+#endif