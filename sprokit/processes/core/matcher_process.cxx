--- conflicted
+++ resolved
@@ -154,41 +154,6 @@
     // LOG_DEBUG - this is a good thing to have in all processes that handle frames.
     LOG_DEBUG( logger(), "Processing frame " << frame_time );
 
-<<<<<<< HEAD
-    std::vector< vital::track_sptr > new_tracks;
-    for ( ; fit != vf.end() && dit != df.end(); ++fit, ++dit )
-    {
-      auto ts = std::make_shared<vital::feature_track_state>( frame_number, *fit, *dit );
-      new_tracks.push_back( vital::track::create() );
-      new_tracks.back()->append( ts );
-      new_tracks.back()->set_id( d->m_next_track_id++ );
-    }
-    // call loop closure on the first frame to establish this
-    // frame as the first frame for loop closing purposes
-    d->m_curr_tracks = d->m_closer->stitch( frame_number,
-                                            std::make_shared<vital::feature_track_set>( new_tracks ),
-                                            image_data );
-  }
-  else
-  {
-    // match features to from the previous to the current frame
-    vital::match_set_sptr mset = d->m_matcher->match( d->m_curr_tracks->last_frame_features(),
-                                                      d->m_curr_tracks->last_frame_descriptors(),
-                                                      curr_feat,
-                                                      curr_desc );
-
-    std::vector< vital::track_sptr > active_tracks = d->m_curr_tracks->active_tracks();
-    std::vector< vital::track_sptr > all_tracks = d->m_curr_tracks->tracks();
-    std::vector< vital::match > vm = mset->matches();
-    std::set< unsigned > matched;
-
-    VITAL_FOREACH( vital::match m, vm )
-    {
-      matched.insert( m.second );
-      vital::track_sptr t = active_tracks[m.first];
-      auto ts = std::make_shared<vital::feature_track_state>( frame_number, vf[m.second], df[m.second] );
-      t->append( ts );
-=======
     auto frame_number = frame_time.get_frame();
     std::vector<vital::feature_sptr> vf = curr_feat->features();
     std::vector<vital::descriptor_sptr> df = curr_desc->descriptors();
@@ -215,22 +180,9 @@
       d->m_curr_tracks = d->m_closer->stitch( frame_number,
                                               std::make_shared<vital::feature_track_set>( new_tracks ),
                                               image_data );
->>>>>>> d8807aa5
     }
     else
     {
-<<<<<<< HEAD
-      auto ts = std::make_shared<vital::feature_track_state>( frame_number, vf[i], df[i] );
-
-      all_tracks.push_back( vital::track::create() );
-      all_tracks.back()->append( ts );
-      all_tracks.back()->set_id( d->m_next_track_id++ );
-    }
-
-    d->m_curr_tracks = d->m_closer->stitch( frame_number,
-                  std::make_shared<vital::feature_track_set>( all_tracks ),
-                  image_data );
-=======
       // match features to from the previous to the current frame
       vital::match_set_sptr mset = d->m_matcher->match( d->m_curr_tracks->last_frame_features(),
                                                         d->m_curr_tracks->last_frame_descriptors(),
@@ -271,7 +223,6 @@
                                               std::make_shared<vital::feature_track_set>( all_tracks ),
                                               image_data );
     }
->>>>>>> d8807aa5
   }
   // push outputs
   push_to_port_using_trait( feature_track_set, d->m_curr_tracks );
