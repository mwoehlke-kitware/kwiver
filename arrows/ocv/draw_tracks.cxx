--- conflicted
+++ resolved
@@ -393,11 +393,7 @@
     bool comparison_track_found = false;
 
     // Draw points on input image
-<<<<<<< HEAD
-    VITAL_FOREACH( track_sptr trk, display_set->active_tracks( fid ) )
-=======
     for( track_sptr trk : display_set->active_tracks( fid ) )
->>>>>>> d8807aa5
     {
       auto ts = *( trk->find( fid ) );
       auto fts = std::dynamic_pointer_cast<feature_track_state>(ts);
