--- conflicted
+++ resolved
@@ -246,19 +246,11 @@
 /// Helper function to convert a track state to an OpenCV point
 cv::Point state_to_cv_point( track_state_sptr ts )
 {
-<<<<<<< HEAD
-  auto ftsd = std::dynamic_pointer_cast<feature_track_state_data>(ts.data);
-  if( ftsd && ftsd->feature )
-  {
-    return cv::Point( static_cast<int>(ftsd->feature->loc()[0]),
-                      static_cast<int>(ftsd->feature->loc()[1]) );
-=======
   auto fts = std::dynamic_pointer_cast<feature_track_state>(ts);
   if( fts && fts->feature )
   {
     return cv::Point( static_cast<int>(fts->feature->loc()[0]),
                       static_cast<int>(fts->feature->loc()[1]) );
->>>>>>> 7d193e28
   }
   //TODO Maybe throw an exception here
   return cv::Point();
@@ -283,13 +275,8 @@
   {
     return;
   }
-<<<<<<< HEAD
-  auto ftsd = std::dynamic_pointer_cast<feature_track_state_data>(frame_itr->data);
-  if( !ftsd || !ftsd->feature )
-=======
   auto fts = std::dynamic_pointer_cast<feature_track_state>(*frame_itr);
   if( !fts || !fts->feature )
->>>>>>> 7d193e28
   {
     return;
   }
@@ -310,13 +297,8 @@
 
       if( test_itr != trk->end() )
       {
-<<<<<<< HEAD
-        ftsd = std::dynamic_pointer_cast<feature_track_state_data>(test_itr->data);
-        if( ftsd && ftsd->feature )
-=======
         fts = std::dynamic_pointer_cast<feature_track_state>(*test_itr);
         if( fts && fts->feature )
->>>>>>> 7d193e28
         {
           // add line
           cv::Point test_loc = state_to_cv_point( *test_itr );
@@ -414,17 +396,10 @@
     // Draw points on input image
     VITAL_FOREACH( track_sptr trk, display_set->active_tracks( fid ) )
     {
-<<<<<<< HEAD
-      track::track_state ts = *( trk->find( fid ) );
-      auto ftsd = std::dynamic_pointer_cast<feature_track_state_data>(ts.data);
-
-      if( !ftsd || !ftsd->feature )
-=======
       auto ts = *( trk->find( fid ) );
       auto fts = std::dynamic_pointer_cast<feature_track_state>(ts);
 
       if( !fts || !fts->feature )
->>>>>>> 7d193e28
       {
         continue;
       }
@@ -467,13 +442,8 @@
 
           if( itr != comparison_trk->end() )
           {
-<<<<<<< HEAD
-            ftsd = std::dynamic_pointer_cast<feature_track_state_data>(itr->data);
-            if( ftsd && ftsd->feature )
-=======
             fts = std::dynamic_pointer_cast<feature_track_state>(*itr);
             if( fts && fts->feature )
->>>>>>> 7d193e28
             {
               cv::Point other_loc = state_to_cv_point( *itr );
               cv::line( img, other_loc, loc, error_color, 2 );
@@ -494,13 +464,8 @@
 
         if( itr != trk->end() )
         {
-<<<<<<< HEAD
-          ftsd = std::dynamic_pointer_cast<feature_track_state_data>(itr->data);
-          if( ftsd && ftsd->feature )
-=======
           fts = std::dynamic_pointer_cast<feature_track_state>(*itr);
           if( fts && fts->feature )
->>>>>>> 7d193e28
           {
             cv::Point prior_loc = state_to_cv_point( *itr );
             cv::line( img, prior_loc, loc, color );
