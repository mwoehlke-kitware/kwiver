--- conflicted
+++ resolved
@@ -80,12 +80,8 @@
     exclude_rad_pixels(1),
     erp2(1),
     max_pyramid_level(3),
-<<<<<<< HEAD
-    target_number_of_features(2048)
-=======
     target_number_of_features(2048),
     l1_err_thresh(10)
->>>>>>> 73221e74
   {
   }
 
@@ -188,13 +184,10 @@
                       "the image. If texture is locally weak few feautres may be "
                       "extracted in a local area reducing the total detected "
                       "feature count.");
-<<<<<<< HEAD
-=======
 
     config->set_value("klt_path_l1_difference_thresh", l1_err_thresh,
                       "patches with average l1 difference greater than this threshold "
                       "will be discarded.");
->>>>>>> 73221e74
   }
 
   /// Set our parameters based on the given config block
@@ -203,14 +196,6 @@
     redetect_threshold =
       config->get_value<double>("redetect_frac_lost_threshold", redetect_threshold);
 
-<<<<<<< HEAD
-    int grid_rows = config->get_value<int>("grid_rows", grid_rows);
-
-    int grid_cols = config->get_value<int>("grid_cols", grid_cols);
-
-    dist_image.set_grid_size(grid_rows, grid_cols);
-
-=======
     int grid_rows, grid_cols;
     dist_image.get_grid_size(grid_rows, grid_cols);
 
@@ -220,7 +205,6 @@
 
     dist_image.set_grid_size(grid_rows, grid_cols);
 
->>>>>>> 73221e74
     last_detect_distImage.set_grid_size(grid_rows, grid_cols);
 
     exclusionary_radius_image_frac =
@@ -235,10 +219,7 @@
 
     target_number_of_features = config->get_value<int>("target_number_of_features",target_number_of_features);
 
-<<<<<<< HEAD
-=======
     l1_err_thresh = config->get_value<float>("klt_path_l1_difference_thresh", l1_err_thresh);
->>>>>>> 73221e74
   }
 
   bool check_configuration(vital::config_block_sptr config) const
@@ -425,13 +406,9 @@
 
   /// The feature detector algorithm to use
   vital::algo::detect_features_sptr detector;
-<<<<<<< HEAD
-  cv::Mat prev_image;
-=======
   image_pyramid prev_pyramid;
   image_pyramid_map det_pyramids;
   detection_data_map det_data_map;
->>>>>>> 73221e74
   int prev_frame_num;
   size_t last_detect_num_features;
   float redetect_threshold;
@@ -447,10 +424,7 @@
   int erp2;
   int max_pyramid_level;
   int target_number_of_features;
-<<<<<<< HEAD
-=======
   float l1_err_thresh;
->>>>>>> 73221e74
 };
 
 
@@ -862,11 +836,8 @@
         }
       }
 
-<<<<<<< HEAD
-=======
       d_->det_data_map[next_track_id] = priv::detection_data(frame_number, (*fit)->loc());
 
->>>>>>> 73221e74
       auto fts = std::make_shared<feature_track_state>(frame_number);
       fts->feature = *fit;
       auto t = vital::track::create();  //make a new track
@@ -887,11 +858,7 @@
   }
 
   //set up previous data structures for next call
-<<<<<<< HEAD
-  d_->prev_image = cv_img.clone();
-=======
   d_->prev_pyramid = cur_pyramid;
->>>>>>> 73221e74
   d_->prev_frame_num = frame_number;
 
   return cur_tracks;
