--- conflicted
+++ resolved
@@ -251,11 +251,7 @@
   {
     const auto& trait = meta_traits.find( it.tag );
     meta.add( trait.create_metadata_item( it.item_value ) );
-<<<<<<< HEAD
   }
-=======
-  } // end for
->>>>>>> 5219c45a
 }
 
 } // end namespace