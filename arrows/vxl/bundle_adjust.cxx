--- conflicted
+++ resolved
@@ -266,19 +266,11 @@
 
         if( lms.find(id) != lms.end() )
         {
-<<<<<<< HEAD
-          auto ftsd = std::dynamic_pointer_cast<feature_track_state_data>(
-                          t->find(frame)->data );
-          if( ftsd && ftsd->feature )
-          {
-            frame_lm2feature_map[id] = ftsd->feature;
-=======
           auto fts = std::dynamic_pointer_cast<feature_track_state>(
                           *t->find(frame) );
           if( fts && fts->feature )
           {
             frame_lm2feature_map[id] = fts->feature;
->>>>>>> 7d193e28
             lm_ids.insert(id);
           }
         }
