--- conflicted
+++ resolved
@@ -103,10 +103,7 @@
 
   virtual kwiver::vital::image_container_sptr frame_image();
   virtual kwiver::vital::metadata_vector frame_metadata();
-<<<<<<< HEAD
   virtual kwiver::vital::metadata_map_sptr metadata_map();
-=======
->>>>>>> c575db28
 
 private:
   /// private implementation class
