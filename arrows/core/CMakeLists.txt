--- conflicted
+++ resolved
@@ -28,10 +28,7 @@
   example_detector.h
   track_descriptor_set_output_csv.h
   match_tracks.h
-<<<<<<< HEAD
   track_features_augment_keyframes.h
-=======
->>>>>>> c575db28
   track_features_core.h
   transform.h
   triangulate_landmarks.h
@@ -92,10 +89,7 @@
   example_detector.cxx
   track_descriptor_set_output_csv.cxx
   match_tracks.cxx
-<<<<<<< HEAD
   track_features_augment_keyframes.cxx
-=======
->>>>>>> c575db28
   track_features_core.cxx
   transform.cxx
   triangulate_landmarks.cxx
