--- conflicted
+++ resolved
@@ -155,24 +155,6 @@
   {
   }
 
-<<<<<<< HEAD
-=======
-  priv( const priv& other )
-  : use_backproject_error( other.use_backproject_error ),
-    backproject_threshold_sqr( other.backproject_threshold_sqr ),
-    forget_track_threshold( other.forget_track_threshold ),
-    min_track_length( other.min_track_length ),
-    inlier_scale( other.inlier_scale ),
-    minimum_inliers( other.minimum_inliers ),
-    h_estimator( !other.h_estimator ? algo::estimate_homography_sptr()
-                                    : other.h_estimator->clone() ),
-    frames_since_reset( other.frames_since_reset ),
-    allow_ref_frame_regression( other.allow_ref_frame_regression ),
-    min_ref_frame( other.min_ref_frame )
-  {
-  }
-
->>>>>>> 65736f05
   ~priv()
   {
   }
@@ -311,18 +293,6 @@
 
 
 compute_ref_homography_core
-<<<<<<< HEAD
-=======
-::compute_ref_homography_core( const compute_ref_homography_core& other )
-: d_( new priv( *other.d_ ) )
-{
-  attach_logger( "compute_ref_homography_core" );
-  d_->m_logger = this->m_logger;
-}
-
-
-compute_ref_homography_core
->>>>>>> 65736f05
 ::~compute_ref_homography_core()
 {
 }
