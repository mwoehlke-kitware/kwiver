--- conflicted
+++ resolved
@@ -44,12 +44,8 @@
 #include <vector>
 #include <iterator>
 
-<<<<<<< HEAD
 #include <arrows/core/track_set_impl.h>
 
-#include <vital/vital_foreach.h>
-=======
->>>>>>> d8807aa5
 #include <vital/algo/detect_features.h>
 #include <vital/algo/extract_descriptors.h>
 #include <vital/algo/feature_descriptor_io.h>
@@ -457,14 +453,8 @@
   // if we previously had tracks on this frame, stitch to a previous frame
   if( !existing_tracks.empty() )
   {
-<<<<<<< HEAD
     int num_linked = 0;
-    VITAL_FOREACH(match m, vm)
-=======
-    std::vector<track_sptr> existing_tracks = existing_set->tracks();
-    track_pairs_t track_matches;
     for(match m : vm)
->>>>>>> d8807aa5
     {
       track_sptr tp = active_tracks[m.first];
       track_sptr tc = existing_tracks[m.second];
@@ -510,12 +500,7 @@
                          matched.begin(), matched.end(),
                          unmatched_insert_itr );
 
-<<<<<<< HEAD
-    VITAL_FOREACH(unsigned i, unmatched)
-=======
-    std::vector<track_sptr> all_tracks = prev_tracks->tracks();
     for(unsigned i : unmatched)
->>>>>>> d8807aa5
     {
       auto fts = std::make_shared<feature_track_state>(frame_number);
       fts->feature = vf[i];
