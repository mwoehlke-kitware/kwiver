/*ckwg +29
 * Copyright 2014-2018 by Kitware, Inc.
 * All rights reserved.
 *
 * Redistribution and use in source and binary forms, with or without
 * modification, are permitted provided that the following conditions are met:
 *
 *  * Redistributions of source code must retain the above copyright notice,
 *    this list of conditions and the following disclaimer.
 *
 *  * Redistributions in binary form must reproduce the above copyright notice,
 *    this list of conditions and the following disclaimer in the documentation
 *    and/or other materials provided with the distribution.
 *
 *  * Neither name of Kitware, Inc. nor the names of any contributors may be used
 *    to endorse or promote products derived from this software without specific
 *    prior written permission.
 *
 * THIS SOFTWARE IS PROVIDED BY THE COPYRIGHT HOLDERS AND CONTRIBUTORS ``AS IS''
 * AND ANY EXPRESS OR IMPLIED WARRANTIES, INCLUDING, BUT NOT LIMITED TO, THE
 * IMPLIED WARRANTIES OF MERCHANTABILITY AND FITNESS FOR A PARTICULAR PURPOSE
 * ARE DISCLAIMED. IN NO EVENT SHALL THE AUTHORS OR CONTRIBUTORS BE LIABLE FOR
 * ANY DIRECT, INDIRECT, INCIDENTAL, SPECIAL, EXEMPLARY, OR CONSEQUENTIAL
 * DAMAGES (INCLUDING, BUT NOT LIMITED TO, PROCUREMENT OF SUBSTITUTE GOODS OR
 * SERVICES; LOSS OF USE, DATA, OR PROFITS; OR BUSINESS INTERRUPTION) HOWEVER
 * CAUSED AND ON ANY THEORY OF LIABILITY, WHETHER IN CONTRACT, STRICT LIABILITY,
 * OR TORT (INCLUDING NEGLIGENCE OR OTHERWISE) ARISING IN ANY WAY OUT OF THE USE
 * OF THIS SOFTWARE, EVEN IF ADVISED OF THE POSSIBILITY OF SUCH DAMAGE.
 */

/**
 * \file
 * \brief Implementation of evaluation metric functions.
 */

#include "metrics.h"
#include <vital/types/feature_track_set.h>
#include <limits>

namespace kwiver {
namespace arrows {

using namespace kwiver::vital;

/// Compute the reprojection error vector of lm projected by cam compared to f
vector_2d
reprojection_error_vec(const camera& cam,
                       const landmark& lm,
                       const feature& f)
{
  vector_2d pt(0.0, 0.0);
  pt = cam.project(lm.loc());
  return pt - f.loc();
}


<<<<<<< HEAD
bool
bundle_angle_is_at_least(const std::vector<vital::simple_camera_perspective> &cameras,
                         const vital::vector_3d &X,
                         double cos_ang_thresh)
{
  std::vector<vital::vector_3d> rays(cameras.size());

  for (size_t i = 0; i < cameras.size(); ++i)
  {
    auto const& cam_i = cameras[i];
    const vital::vector_3d c_i(cam_i.center().cast<double>());
    rays[i] = (c_i - X).normalized();

    for (size_t j = 0; j < i; ++j)
    {
      // the second camera
      double cos_ang = rays[i].dot(rays[j]);

      if (cos_ang <= cos_ang_thresh)
      {
        return true;
      }
    }
  }
  return false;
}


=======
/// Compute the maximum angle between the rays from X to each camera center
>>>>>>> a86fe64c
double
bundle_angle_max(const std::vector<vital::simple_camera_perspective> &cameras,
                 const vital::vector_3d &X)
{
  double min_cos_ang = std::numeric_limits<double>::infinity();
  std::vector<vital::vector_3d> rays(cameras.size());

  for(size_t i = 0; i < cameras.size(); ++i)
  {
    auto const& cam_i = cameras[i];
    const vital::vector_3d c_i(cam_i.center().cast<double>());
    rays[i] = (c_i - X).normalized();

    for(size_t j = 0; j < i; ++j)
    {
      // the second camera
      double cos_ang = rays[i].dot(rays[j]);

      if (cos_ang <= min_cos_ang)
      {
        min_cos_ang = cos_ang;
      }
    }
  }
  return min_cos_ang;
}


/// Check that at least one pair of rays has cos(angle) less than or equal to cos_ang_thresh
bool
bundle_angle_is_at_least(const std::vector<vital::simple_camera_perspective> &cameras,
                         const vital::vector_3d &X,
                         double cos_ang_thresh)
{
  std::vector<vital::vector_3d> rays(cameras.size());

  for (size_t i = 0; i < cameras.size(); ++i)
  {
    auto const& cam_i = cameras[i];
    const vital::vector_3d c_i(cam_i.center().cast<double>());
    rays[i] = (c_i - X).normalized();

    for (size_t j = 0; j < i; ++j)
    {
      // the second camera
      double cos_ang = rays[i].dot(rays[j]);

      if (cos_ang <= cos_ang_thresh)
      {
        return true;
      }
    }
  }
  return false;
}


/// Compute a vector of all reprojection errors in the data
std::vector<double>
reprojection_errors(const std::map<frame_id_t, camera_sptr>& cameras,
                    const std::map<landmark_id_t, landmark_sptr>& landmarks,
                    const std::vector<track_sptr>& tracks)
{
  typedef std::map<landmark_id_t, landmark_sptr>::const_iterator lm_map_itr_t;
  typedef std::map<frame_id_t, camera_sptr>::const_iterator cam_map_itr_t;
  std::vector<double> errors;
  for(const track_sptr& t : tracks)
  {
    lm_map_itr_t lmi = landmarks.find(t->id());
    if (lmi == landmarks.end() || !lmi->second)
    {
      // no landmark corresponding to this track
      continue;
    }
    const landmark& lm = *lmi->second;
    for( track::history_const_itr tsi = t->begin(); tsi != t->end(); ++tsi)
    {
      auto fts = std::dynamic_pointer_cast<feature_track_state>(*tsi);
      if (!fts || !fts->feature)
      {
        // no feature for this track state.
        continue;
      }
      if (!fts->inlier)
      {
        continue; //feature is not marked as an inlier so skip it
      }
      const feature& feat = *fts->feature;
      cam_map_itr_t ci = cameras.find((*tsi)->frame());
      if (ci == cameras.end() || !ci->second)
      {
        // no camera corresponding to this track state
        continue;
      }
      const camera& cam = *ci->second;
      errors.push_back(reprojection_error(cam, lm, feat));
    }
  }
  return errors;
}


/// subsample the cameras favoring more recent cameras
vital::camera_map::map_camera_t
subsample_cameras_favor_recent(const vital::camera_map::map_camera_t& cameras)
{
  // General idea of this loop is to pick more frames near the last frame in time and
  // fewer earlier.  So if we are more than 100 frames back, only pick every hundredth
  // frame.  If fewer than 100 but more than 10 frames back pick every tenth and if
  // less than ten frames back pick every frame.
  // The idea is that more recent cameras are more likely to have high reprojection
  // errors while older cameras have been optimized more and so will mostly have low
  // reprojection errors and those reprojection errors will be similar to each other.

  vital::camera_map::map_camera_t ret_cams;

  frame_id_t last_frame = cameras.rend()->first;

  for (auto cam : cameras)
  {
    auto frame_num = cam.first;
    if (last_frame - frame_num > 100)
    {
      if (frame_num % 100 != 1)
      {
        continue;
      }
    }
    else if (last_frame - frame_num > 10)
    {
      if (frame_num % 10 != 1)
      {
        continue;
      }
    }

    ret_cams[frame_num] = cam.second;
  }

  return ret_cams;
}


/// Compute the per camera Root-Mean-Square-Error (RMSE) of the reprojections
std::map<frame_id_t, double>
reprojection_rmse_by_cam(const vital::camera_map::map_camera_t& cameras,
                         const vital::landmark_map::map_landmark_t& landmarks,
                         const std::vector<track_sptr>& tracks)
{
  typedef std::map<landmark_id_t, landmark_sptr>::const_iterator lm_map_itr_t;
  typedef std::map<frame_id_t, camera_sptr>::const_iterator cam_map_itr_t;

  struct err_vals {
    unsigned int num_obs;
    double sum_error_sq;
    err_vals() :
      num_obs(0), sum_error_sq(0) {}

    err_vals(unsigned int num_obs_, double sum_error_sq_) :
      num_obs(num_obs_), sum_error_sq(sum_error_sq_) {}
  };

  frame_id_t last_frame = cameras.rend()->first;

  std::map<frame_id_t, err_vals> cam_errors;

  for (const track_sptr& t : tracks)
  {
    lm_map_itr_t lmi = landmarks.find(t->id());
    if (lmi == landmarks.end() || !lmi->second)
    {
      // no landmark corresponding to this track
      continue;
    }
    const landmark& lm = *lmi->second;
    for (track::history_const_itr tsi = t->begin(); tsi != t->end(); ++tsi)
    {
      auto frame_num = (*tsi)->frame();

      auto fts = std::dynamic_pointer_cast<feature_track_state>(*tsi);
      if (!fts || !fts->feature)
      {
        // no feature for this track state.
        continue;
      }
      if (!fts->inlier)
      {
        continue; //feature is not marked as an inlier so skip it
      }

      const feature& feat = *fts->feature;
      cam_map_itr_t ci = cameras.find(frame_num);
      if (ci == cameras.end() || !ci->second)
      {
        // no camera corresponding to this track state
        continue;
      }
      const camera& cam = *ci->second;

      auto rpe = reprojection_error_sqr(cam, lm, feat);
      auto ce_it = cam_errors.find(ci->first);
      if (ce_it == cam_errors.end())
      {
        cam_errors[ci->first] = err_vals(1.0, rpe);
      }
      else
      {
        ce_it->second.num_obs += 1;
        ce_it->second.sum_error_sq += rpe;
      }
    }
  }

  std::map<frame_id_t, double> ret_errs;
  for (auto& err : cam_errors)
  {
    if (err.second.num_obs > 0)
    {
      ret_errs[err.first] = std::sqrt(err.second.sum_error_sq / static_cast<double>(err.second.num_obs));
    }
  }
  return ret_errs;
}


/// Compute the Root-Mean-Square-Error (RMSE) of the reprojections
double
reprojection_rmse(const std::map<frame_id_t, camera_sptr>& cameras,
                  const std::map<landmark_id_t, landmark_sptr>& landmarks,
                  const std::vector<track_sptr>& tracks)
{
  typedef std::map<landmark_id_t, landmark_sptr>::const_iterator lm_map_itr_t;
  typedef std::map<frame_id_t, camera_sptr>::const_iterator cam_map_itr_t;
  double error_sum = 0.0;
  unsigned num_obs = 0;
  for(const track_sptr& t : tracks)
  {
    lm_map_itr_t lmi = landmarks.find(t->id());
    if (lmi == landmarks.end() || !lmi->second)
    {
      // no landmark corresponding to this track
      continue;
    }
    const landmark& lm = *lmi->second;
    for( track::history_const_itr tsi = t->begin(); tsi != t->end(); ++tsi)
    {
      auto fts = std::dynamic_pointer_cast<feature_track_state>(*tsi);
      if (!fts || !fts->feature)
      {
        // no feature for this track state.
        continue;
      }
      if (!fts->inlier)
      {
        continue; //feature is not marked as an inlier so skip it
      }
      const feature& feat = *fts->feature;
      cam_map_itr_t ci = cameras.find((*tsi)->frame());
      if (ci == cameras.end() || !ci->second)
      {
        // no camera corresponding to this track state
        continue;
      }
      const camera& cam = *ci->second;
      error_sum += reprojection_error_sqr(cam, lm, feat);
      ++num_obs;
    }
  }
  return std::sqrt(error_sum / num_obs);
}


/// Compute the median of the reprojection errors
double
reprojection_median_error(const std::map<frame_id_t, camera_sptr>& cameras,
                          const std::map<landmark_id_t, landmark_sptr>& landmarks,
                          const std::vector<track_sptr>& tracks)
{
  std::vector<double> errors = reprojection_errors(cameras, landmarks, tracks);
  std::nth_element(errors.begin(),
                   errors.begin() + errors.size()/2,
                   errors.end());
  return errors[errors.size()/2];
}


} // end namespace arrows
} // end namespace kwiver<|MERGE_RESOLUTION|>--- conflicted
+++ resolved
@@ -54,38 +54,7 @@
 }
 
 
-<<<<<<< HEAD
-bool
-bundle_angle_is_at_least(const std::vector<vital::simple_camera_perspective> &cameras,
-                         const vital::vector_3d &X,
-                         double cos_ang_thresh)
-{
-  std::vector<vital::vector_3d> rays(cameras.size());
-
-  for (size_t i = 0; i < cameras.size(); ++i)
-  {
-    auto const& cam_i = cameras[i];
-    const vital::vector_3d c_i(cam_i.center().cast<double>());
-    rays[i] = (c_i - X).normalized();
-
-    for (size_t j = 0; j < i; ++j)
-    {
-      // the second camera
-      double cos_ang = rays[i].dot(rays[j]);
-
-      if (cos_ang <= cos_ang_thresh)
-      {
-        return true;
-      }
-    }
-  }
-  return false;
-}
-
-
-=======
 /// Compute the maximum angle between the rays from X to each camera center
->>>>>>> a86fe64c
 double
 bundle_angle_max(const std::vector<vital::simple_camera_perspective> &cameras,
                  const vital::vector_3d &X)
