--- conflicted
+++ resolved
@@ -339,29 +339,10 @@
 }
 
 
-<<<<<<< HEAD
 void
 triangulate_landmarks
 ::triangulate(vital::camera_map_sptr cameras,
-  vital::feature_track_set_sptr tracks,
-  vital::landmark_map_sptr& landmarks) const
-{
-  vital::track_map_t track_map;
-  auto tks = tracks->tracks();
-  for (auto const&t : tks)
-  {
-    track_map[t->id()] = t;
-  }
-  triangulate(cameras, track_map, landmarks);
-}
-
-// Triangulate the landmark locations given sets of cameras and tracks
-=======
->>>>>>> ef08d007
-void
-triangulate_landmarks
-::triangulate(vital::camera_map_sptr cameras,
-              vital::track_map_t track_map,
+              vital::feature_track_set_sptr tracks,
               vital::landmark_map_sptr& landmarks) const
 {
   vital::track_map_t track_map;
@@ -439,13 +420,6 @@
         // there is no camera for this track state.
         continue;
       }
-<<<<<<< HEAD
-      vital::simple_camera_perspective_sptr sc = std::static_pointer_cast<vital::simple_camera_perspective>(c_itr->second);
-      lm_cams.push_back(vital::simple_camera_perspective(*sc));
-      lm_image_pts.push_back(fts->feature->loc());
-      lm_features.push_back(fts);
-      ++lm_observations;
-=======
       auto cam_ptr =
         std::dynamic_pointer_cast<vital::camera_perspective>(c_itr->second);
       if (cam_ptr)
@@ -455,7 +429,6 @@
         lm_features.push_back(fts);
         ++lm_observations;
       }
->>>>>>> ef08d007
     }
 
     // if we found at least two views of this landmark, triangulate
