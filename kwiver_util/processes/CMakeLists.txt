--- conflicted
+++ resolved
@@ -29,11 +29,8 @@
   compute_homography_process.h
 )
 
-<<<<<<< HEAD
-=======
 kwiver_private_header_group( ${private_headers} )
 
->>>>>>> e4629f1c
 include_directories( ${CMAKE_CURRENT_BINARY_DIR} )
 
 set( maptk_libs      maptk_core maptk_vxl )
@@ -41,21 +38,6 @@
   set (maptk_libs    ${maptk_libs} maptk_ocv)
 endif()
 
-<<<<<<< HEAD
-# need sprokit macro to correctly process the plugin
-kwiver_add_plugin( kwiver_processes
-  SOURCES          ${sources}
-                   ${private_headers}
-  SUBDIR           sprokit
-  PRIVATE          sprokit_pipeline
-                   ${maptk_libs}
-                   vital vital_apm vital_logger vital_config
-                   ${Boost_FILESYSTEM_LIBRARY}
-                   ${Boost_SYSTEM_LIBRARY}
-                   vsl vil vul vnl vnl_io vil_io 
-  )
-
-=======
 # link_directories( /home/linus/projects/KWIVER/keith/build/install/lib )
 kwiver_add_plugin( kwiver_processes
   SUBDIR          sprokit
@@ -70,7 +52,6 @@
 )
 
 # these are for the submodules
->>>>>>> e4629f1c
 add_dependencies( kwiver_processes
   vital_proj sprokit_proj maptk_proj VXL )
 
