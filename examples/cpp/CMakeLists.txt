
set(SOURCE "main.cpp"
<<<<<<< HEAD
                           "how_to_part_01_images.cpp"
                           "how_to_part_02_detections.cpp"
=======
           "how_to_part_01_images.cpp"
           "how_to_part_02_detections.cpp"
>>>>>>> 8d27dd3f
)

set(kwiver_examples_libraries vital_algo
                              kwiver_algo_ocv
<<<<<<< HEAD
                              kwiver_algo_vxl
                              kwiversys )

if(fletch_ENABLED_YAMLCPP)
  add_subdirectory( kpf )
=======
                              kwiver_algo_vxl)

if(fletch_ENABLED_YAMLCPP)
  # YAML parsing and raw kpf examples
  find_package( yaml-cpp REQUIRED )
  list(APPEND SOURCE kpf/kpf_example.cxx
                     kpf/kpf_example_simple.cxx
                     kpf/kpf_example_complex.cxx
                     kpf/kpf_text_reader.cxx
                     kpf/kpf_yaml_reader.cxx
                     kpf/yaml_parser.cxx
                     kpf/kpf_example_yaml.cxx
  )

>>>>>>> 8d27dd3f
  list(APPEND kwiver_examples_libraries kwiver_algo_kpf kpf_yaml ${YAML_CPP_LIBRARIES})
  if(WIN32)
    set(kwiver_examples_flags YAML_CPP_DLL)
  endif()
endif()

add_executable(kwiver_examples ${SOURCE})
target_link_libraries(kwiver_examples ${kwiver_examples_libraries})
target_compile_definitions(kwiver_examples PRIVATE ${kwiver_examples_flags})<|MERGE_RESOLUTION|>--- conflicted
+++ resolved
@@ -1,38 +1,17 @@
 
 set(SOURCE "main.cpp"
-<<<<<<< HEAD
-                           "how_to_part_01_images.cpp"
-                           "how_to_part_02_detections.cpp"
-=======
            "how_to_part_01_images.cpp"
            "how_to_part_02_detections.cpp"
->>>>>>> 8d27dd3f
 )
 
 set(kwiver_examples_libraries vital_algo
                               kwiver_algo_ocv
-<<<<<<< HEAD
                               kwiver_algo_vxl
                               kwiversys )
 
 if(fletch_ENABLED_YAMLCPP)
   add_subdirectory( kpf )
-=======
-                              kwiver_algo_vxl)
 
-if(fletch_ENABLED_YAMLCPP)
-  # YAML parsing and raw kpf examples
-  find_package( yaml-cpp REQUIRED )
-  list(APPEND SOURCE kpf/kpf_example.cxx
-                     kpf/kpf_example_simple.cxx
-                     kpf/kpf_example_complex.cxx
-                     kpf/kpf_text_reader.cxx
-                     kpf/kpf_yaml_reader.cxx
-                     kpf/yaml_parser.cxx
-                     kpf/kpf_example_yaml.cxx
-  )
-
->>>>>>> 8d27dd3f
   list(APPEND kwiver_examples_libraries kwiver_algo_kpf kpf_yaml ${YAML_CPP_LIBRARIES})
   if(WIN32)
     set(kwiver_examples_flags YAML_CPP_DLL)
